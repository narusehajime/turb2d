--- conflicted
+++ resolved
@@ -4,7 +4,6 @@
 """
 
 import numpy as np
-from .cip import update_gradient_terms
 
 
 def find_wet_grids(tc):
@@ -272,39 +271,6 @@
     # horizontal and vertical flow discharge between wet #
     # and partial wet nodes                              #
     ######################################################
-<<<<<<< HEAD
-    M_horiz, CM_horiz = calc_overspill_velocity(h[horizontally_wettest_nodes],
-                                                Ch[horizontally_wettest_nodes],
-                                                gamma, R, g, dx, dt)
-    M_vert, CM_vert = calc_overspill_velocity(h[vertically_wettest_nodes],
-                                              Ch[vertically_wettest_nodes],
-                                              gamma, R, g, dx, dt)
-
-    ################################################################
-    # Calculate time development of variables at partial wet nodes #
-    ################################################################
-
-    # overspilling horizontally
-    half_dry = h_out[horizontally_wettest_nodes] < 8.0 * M_horiz
-    M_horiz[half_dry] = h_out[horizontally_wettest_nodes][half_dry] / 8.0
-    h_out[horizontally_partial_wet_nodes] += M_horiz
-    h_out[horizontally_wettest_nodes] -= M_horiz
-    c_half_dry = Ch_out[horizontally_wettest_nodes] < 8.0 * CM_horiz
-    CM_horiz[c_half_dry] = Ch_out[horizontally_wettest_nodes][c_half_dry] / 8.0
-    Ch_out[horizontally_partial_wet_nodes] += CM_horiz
-    Ch_out[horizontally_wettest_nodes] -= CM_horiz
-
-    # overspilling vertically
-    half_dry = h_out[vertically_wettest_nodes] < 8.0 * M_vert
-    M_vert[half_dry] = h_out[vertically_wettest_nodes][half_dry] / 8.0
-    h_out[vertically_partial_wet_nodes] += M_vert
-    h_out[vertically_wettest_nodes] -= M_vert
-    c_half_dry = Ch_out[vertically_wettest_nodes] < 8.0 * CM_vert
-    CM_vert[c_half_dry] = Ch_out[vertically_wettest_nodes][c_half_dry] / 8.0
-    Ch_out[vertically_partial_wet_nodes] += CM_vert
-    Ch_out[vertically_wettest_nodes] -= CM_vert
-=======
-
     # horizontal_overspill_height = (h[horizontally_wettest_nodes] +
     #                                eta[horizontally_wettest_nodes]) - (
     #                                    h[horizontally_partial_wet_nodes] +
@@ -323,7 +289,6 @@
     vertical_overspill_velocity = gamma * np.sqrt(
         2.0 * R * g * vertical_overspill_height *
         Ch[vertically_wettest_nodes] / h[vertically_wettest_nodes])
->>>>>>> 7605d161
 
     # tc.M_horiz = horizontal_direction_wettest * M_horiz
     # tc.CM_horiz = horizontal_direction_wettest * CM_horiz
@@ -333,14 +298,6 @@
     ################################################################
     # Calculate time development of variables at partial wet links #
     ################################################################
-<<<<<<< HEAD
-    CfuU = Cf * u[partial_wet_horizontal_links] \
-        * np.sqrt(u[partial_wet_horizontal_links]**2
-                  + v[partial_wet_horizontal_links]**2)
-    CfvU = Cf * v[partial_wet_vertical_links] \
-        * np.sqrt(u[partial_wet_vertical_links]**2
-                  + v[partial_wet_vertical_links]**2)
-=======
     CfuU = Cf * np.sqrt(
         u[partial_wet_horizontal_links] * u[partial_wet_horizontal_links] +
         v[partial_wet_horizontal_links] * v[partial_wet_horizontal_links]
@@ -349,119 +306,14 @@
         u[partial_wet_vertical_links] * u[partial_wet_vertical_links] *
         +v[partial_wet_vertical_links] * v[partial_wet_vertical_links]) / (
             h[vertically_wettest_nodes] + h[vertically_partial_wet_nodes]) * 2
->>>>>>> 7605d161
 
     hdw = horizontal_direction_wettest
     vdw = vertical_direction_wettest
 
-<<<<<<< HEAD
-    u_out[partial_wet_horizontal_links] = u[
-        partial_wet_horizontal_links] \
-        + hdw * gamma * np.sqrt(2.0 * R * g
-        * Ch_out[horizontally_wettest_nodes]) \
-        - CfuU / (h[horizontally_wettest_nodes] / 2) * dt
-
-    v_out[partial_wet_vertical_links] = v[
-        partial_wet_vertical_links] \
-        + vdw * gamma * np.sqrt(2.0 * R * g
-        * Ch_out[vertically_wettest_nodes]) \
-        - CfvU / (h[vertically_wettest_nodes] / 2) * dt
-
-    #######################################
-    # Update gradient terms of velocities #
-    #######################################
-    # update_gradient_terms(u,
-    #                       u_out,
-    #                       tc.dudx,
-    #                       tc.dudy,
-    #                       tc.wet_pwet_horizontal_links,
-    #                       tc.link_north[tc.wet_pwet_horizontal_links],
-    #                       tc.link_south[tc.wet_pwet_horizontal_links],
-    #                       tc.link_east[tc.wet_pwet_horizontal_links],
-    #                       tc.link_west[tc.wet_pwet_horizontal_links],
-    #                       tc.grid.dx,
-    #                       out_dfdx=tc.dudx_temp,
-    #                       out_dfdy=tc.dudy_temp)
-    # update_gradient_terms(tc.v,
-    #                       v_out,
-    #                       tc.dvdx,
-    #                       tc.dvdy,
-    #                       tc.wet_pwet_vertical_links,
-    #                       tc.link_north[tc.wet_pwet_vertical_links],
-    #                       tc.link_south[tc.wet_pwet_vertical_links],
-    #                       tc.link_east[tc.wet_pwet_vertical_links],
-    #                       tc.link_west[tc.wet_pwet_vertical_links],
-    #                       tc.grid.dx,
-    #                       out_dfdx=tc.dvdx_temp,
-    #                       out_dfdy=tc.dvdy_temp)
-
-
-def calc_overspill_velocity(h, Ch, gamma, R, g, dx, dt):
-    """Function to calculate overspilling velocity at flow front by using
-       Runge-Kutta method
-
-       Parameters
-       -------------
-       h : ndarray, float
-           Flow depth at wettest nodes
-
-       Ch : ndarray, float
-           Sediment volume at wettest nodes
-
-       gamma : double
-           Empirical coefficient
-
-       R : double
-           Submerged specific density
-
-       g : double
-           gravity acceleration
-
-       dx : double
-           grid spacing
-
-       dt : double
-           time step length
-
-
-       Returns
-       ------------------
-       M : ndarray, float
-           overspilling velocity of flow depth
-
-       CM : ndarray, float
-           overspilling velocity of sediment volume
-
-
-    """
-
-    ######################################################
-    # horizontal and vertical flow discharge between wet #
-    # and partial wet nodes                              #
-    ######################################################
-    overspill_velocity1 = gamma * np.sqrt(2.0 * R * g * Ch) / dx
-    M1 = h * overspill_velocity1
-    CM1 = Ch * overspill_velocity1
-
-    overspill_velocity2 = gamma * np.sqrt(2.0 * R * g *
-                                          (Ch - CM1 * dt / 2.0)) / dx
-    M2 = (h - M1 * dt / 2.0) * overspill_velocity2
-    CM2 = (Ch - CM1 * dt / 2.0) * overspill_velocity2
-
-    overspill_velocity3 = gamma * np.sqrt(2.0 * R * g *
-                                          (Ch - CM2 * dt / 2.0)) / dx
-    M3 = (h - M2 * dt / 2.0) * overspill_velocity3
-    CM3 = (Ch - CM2 * dt / 2.0) * overspill_velocity3
-
-    overspill_velocity4 = gamma * np.sqrt(2.0 * R * g * (Ch - CM3 * dt)) / dx
-    M4 = (h - M3 * dt / 2.0) * overspill_velocity4
-    CM4 = (Ch - CM3 * dt / 2.0) * overspill_velocity4
-=======
     u_out[partial_wet_horizontal_links] = hdw * horizontal_overspill_velocity \
      + u[partial_wet_horizontal_links]
     u_out[partial_wet_horizontal_links] *= 1 / (1 + CfuU * dt)
     u_out[dry_links] = 0
->>>>>>> 7605d161
 
     v_out[partial_wet_vertical_links] = vdw * vertical_overspill_velocity \
      + v[partial_wet_vertical_links]
