--- conflicted
+++ resolved
@@ -237,11 +237,6 @@
     # remove illeagal values
     # h[h < tc.h_init] = tc.h_init
     # Ch[Ch < tc.C_init * tc.h_init] = tc.C_init * tc.h_init
-<<<<<<< HEAD
-    Ch[tc.dry_nodes] = tc.C_init * tc.h_init
-
-    # find nodes connected to links
-=======
     adjust_negative_values(h,
                            Ch,
                            tc.wet_pwet_nodes,
@@ -258,7 +253,6 @@
     dChdx[tc.dry_nodes] = 0
     dChdy[tc.dry_nodes] = 0
 
->>>>>>> 7605d161
     north_node_at_vertical_link = tc.north_node_at_vertical_link[
         tc.wet_pwet_vertical_links]
     south_node_at_vertical_link = tc.south_node_at_vertical_link[
