--- conflicted
+++ resolved
@@ -516,11 +516,7 @@
         return dt_local
 
     def run_one_step(self, dt=None):
-<<<<<<< HEAD
-        """Generate a turbidity current across a RasterModelGrid.
-=======
         """Generate a turbidity current across a grid.
->>>>>>> 12f39b36
 
         For one time step, this generates 'turbidity current' across
         a given grid by calculating flow height and concentration at each node
