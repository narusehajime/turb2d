import numpy as np
from landlab import Component, FieldError, RasterModelGrid
from landlab.utils.decorators import use_file_name_or_kwds
from landlab.grid.structured_quad import links
from landlab.io.native_landlab import save_grid
import time
import ipdb
"""A component of landlab that simulates a turbidity current on 2D grids

This component simulates turbidity currents using the 2-D numerical model of
shallow-water equations over topography on the basis of 3 equation model of
Parker et al. (1986). This component is based on the landlab component
 overland_flow that was written by Jordan Adams.

.. codeauthor:: Hajime Naruse

Examples
---------
    # making grid
    # size of calculation domain is 4 x 8 km with dx = 20 m
    grid = RasterModelGrid((400, 100), spacing=10.0)
    grid.add_zeros('flow__depth', at='node')
    grid.add_zeros('topographic__elevation', at='node')
    grid.add_zeros('flow__horizontal_velocity', at='link')
    grid.add_zeros('flow__vertical_velocity', at='link')
    grid.add_zeros('flow__sediment_concentration', at='node')
    grid.add_zeros('bed__thickness', at='node')

    # making topography
    # set the slope
    slope = 0.1
    slope_basin_break = 1000
    grid.at_node['topographic__elevation'] = (
        grid.node_y - slope_basin_break) * slope

    # set canyon
    canyon_center = 500
    canyon_half_width = 400
    canyon_depth = 50
    canyon = ((grid.node_x >= canyon_center - canyon_half_width) &
              (grid.node_x <= canyon_center + canyon_half_width))
    grid.at_node['topographic__elevation'][canyon] -= canyon_depth - np.abs(
        (grid.node_x[canyon] -
         canyon_center)) * canyon_depth / canyon_half_width

    # set basin
    basin_region = grid.at_node['topographic__elevation'] < 0
    grid.at_node['topographic__elevation'][basin_region] = 0
    grid.set_closed_boundaries_at_grid_edges(False, False, False, False)

    # making initial flow region
    initial_flow_concentration = 0.02
    initial_flow_thickness = 100
    initial_region_radius = 100
    initial_region_center = [500, 3500]
    initial_flow_region = (
        (grid.node_x - initial_region_center[0])**2 +
        (grid.node_y - initial_region_center[1])**2) < initial_region_radius**2
    grid.at_node['flow__depth'][initial_flow_region] = initial_flow_thickness
    grid.at_node['flow__sediment_concentration'][
        initial_flow_region] = initial_flow_concentration

    # making turbidity current object
    tc = TurbidityCurrent2D(
        grid,
        Cf=0.004,
        alpha=0.2,
        kappa=0.001,
        Ds=80 * 10**-6,
    )

    # start calculation
    t = time.time()
    save_grid(grid, 'tc{:04d}.grid'.format(0), clobber=True)
    last = 100
    for i in range(1, last + 1):
        tc.run_one_step(dt=100.0)
        save_grid(grid, 'tc{:04d}.grid'.format(i), clobber=True)
        print("", end="\r")
        print("{:.1f}% finished".format(i / last * 100), end='\r')
    print('elapsed time: {} sec.'.format(time.time() - t))

"""


class TurbidityCurrent2D(Component):
    """Simulate a turbidity current using the CIP method.

    Landlab component that simulates turbidity current using the CIP method
    for solving the 2D shallow water equations.

    This component calculates flow depth, shear stress across any raster grid.
    Default input file is named "turbidity_current_input.txt" and is
    contained in the turb2d directory.

    The primary method of this class is :func:'run_one_step'
    """

    _name = 'TurbidityCurrent2D'

    _cite_as = """Naruse in prep."""

    _input_var_names = (
        'flow__depth',
        'flow__horizontal_velocity',
        'flow__vertical_velocity',
        'flow__sediment_concentration',
        'topographic__elevation',
        'bed__thickness',
    )

    _output_var_names = (
        'flow__depth',
        'flow__horizontal_velocity',
        'flow__vertical_velocity',
        'flow__sediment_concentration',
        'topographic__elevation',
        'bed__thickness',
    )

    _var_units = {
        'flow__depth': 'm',
        'flow__horizontal_velocity': 'm/s',
        'flow__vertical_velocity': 'm/s',
        'flow__sediment_concentration': '1',
        'topographic__elevation': 'm',
        'bed__thickness': 'm',
    }

    _var_mapping = {
        'flow__depth': 'node',
        'flow__horizontal_velocity': 'link',
        'flow__vertical_velocity': 'link',
        'flow__sediment_concentration': 'node',
        'topographic__elevation': 'node',
        'bed__thickness': 'node',
    }

    _var_doc = {
        'flow__depth':
        'The depth of flow at each node.',
        'flow__horizontal_velocity':
        'Horizontal component of flow velocity at each link',
        'flow__vertical_velocity':
        'Vertical component of flow velocity at each link',
        'flow__sediment_concentration':
        'Sediment concentration in flow',
        'topographic__elevation':
        'The land surface elevation.',
        'bed__thickness':
        'The bed thickness',
    }

    @use_file_name_or_kwds
    def __init__(self,
                 grid,
                 default_fixed_links=False,
                 h_init=0.0001,
                 h_w=0.001,
                 alpha=0.1,
                 Cf=0.004,
                 g=9.81,
                 R=1.65,
                 Ds=100 * 10**-6,
                 lambda_p=0.4,
                 nu=1.010 * 10**-6,
                 nu_t=0.01,
                 kappa=0.001,
                 flow_type='3eq',
                 implicit_num=50,
                 **kwds):
        """Create a debris-flow component.

        Parameters
        ----------
        grid : RasterModelGrid
            A landlab grid.
        h_init : float, optional
            Thickness of initial thin layer of flow to prevent divide by zero
            errors (m).
        h_w : float, optional
            Thickness of flow to judge "wet" nodes and links (m).
        alpha : float, optional
            Time step coefficient
        Cf : float, optional
            Dimensionless Chezy friction coefficient.
        g : float, optional
            Acceleration due to gravity (m/s^2)
        R : float, optional
            Submerged specific density (rho_s/rho_f - 1) (1)
        Ds : float, optional
            Sediment diameter (m)
        lambda_p : float, optional
            Bed sediment porosity (1)
        nu : float, optional
            Kinematic viscosity of water (at 293K)
        nu_t: float, optional
            Eddy viscosity for horizontal velocity components
        flow_type : str, optional
            '3eq' for the three equation model
            '4eq' for the four equation model (not implemented)
        """
        super(TurbidityCurrent2D, self).__init__(grid, **kwds)

        # First we copy our grid
        self._grid = grid

        # Copy model parameters
        self.h_init = h_init
        self.alpha = alpha
        if type(Cf) is str:
            self.Cf = self.grid.at_link[Cf]
        else:
            self.Cf = Cf
        self.g = g
        self.nu_t = nu_t
        self.R = R
        self.Ds = Ds
        self.flow_type = flow_type
        self.h_w = h_w
        self.nu = nu
        self.kappa = kappa
        self.lambda_p = lambda_p
        self.implicit_num = implicit_num

        # Now setting up fields at nodes and links
        try:
            self.eta = grid.add_zeros(
                'topographic__elevation',
                at='node',
                units=self._var_units['topographic__elevation'])
            self.bed_thick = grid.add_zeros(
                'bed__thickness',
                at='node',
                units=self._var_units['bed__thickness'])
            self.h = grid.add_zeros(
                'flow__depth', at='node', units=self._var_units['flow__depth'])
            self.u = grid.add_zeros(
                'flow__horizontal_velocity',
                at='link',
                units=self._var_units['flow__horizontal_velocity'])
            self.v = grid.add_zeros(
                'flow__vertical_velocity',
                at='link',
                units=self._var_units['flow__vertical_velocity'])
            self.C = grid.add_zeros(
                'flow__sediment_concentration',
                at='link',
                units=self._var_units['flow__sediment_concentration'])

        except FieldError:
            # Field was already set; still, fill it with zeros
            self.u = grid.at_link['flow__horizontal_velocity']
            self.v = grid.at_link['flow__vertical_velocity']
            self.h = grid.at_node['flow__depth']
            self.C = grid.at_node['flow__sediment_concentration']
            self.eta = self._grid.at_node['topographic__elevation']
            self.bed_thick = self._grid.at_node['bed__thickness']

        self.h += self.h_init

        # For gradient of parameters at nodes and links
        try:
            self.dxidx = grid.add_zeros(
                'flow_surface__horizontal_gradient', at='node')
            self.dxidy = grid.add_zeros(
                'flow_surface__vertical_gradient', at='node')
            self.dhdx = grid.add_zeros(
                'flow_depth__horizontal_gradient', at='node')
            self.dhdy = grid.add_zeros(
                'flow_depth__vertical_gradient', at='node')
            self.dudx = grid.add_zeros(
                'flow_horizontal_velocity__horizontal_gradient', at='link')
            self.dudy = grid.add_zeros(
                'flow_horizontal_velocity__vertical_gradient', at='link')
            self.dvdx = grid.add_zeros(
                'flow_vertical_velocity__horizontal_gradient', at='link')
            self.dvdy = grid.add_zeros(
                'flow_vertical_velocity__vertical_gradient', at='link')
            self.dCdx = grid.add_zeros(
                'flow_sediment_concentration__horizontal_gradient', at='node')
            self.dCdy = grid.add_zeros(
                'flow_sediment_concentration__vertical_gradient', at='node')

            self.eta_grad = grid.add_zeros(
                'topographic_elevation__gradient', at='link')

        except FieldError:
            self.dxidx = grid.at_node['flow_surface__horizontal_gradient']
            self.dxidy = grid.at_node['flow_surface__vertical_gradient']
            self.dhdx = grid.at_node['flow_depth__horizontal_gradient']
            self.dhdy = grid.at_node['flow_depth__vertical_gradient']
            self.dudx = grid.at_link[
                'flow_horizontal_velocity__horizontal_gradient']
            self.dudy = grid.at_link[
                'flow_horizontal_velocity__vertical_gradient']
            self.dvdx = grid.at_link[
                'flow_vertical_velocity__horizontal_gradient']
            self.dvdy = grid.at_link[
                'flow_vertical_velocity__vertical_gradient']
            self.dCdx = grid.at_node[
                'flow_sediment_concentration__horizontal_gradient']
            self.dCdy = grid.at_node[
                'flow_sediment_concentration__vertical_gradient']

        # record active links
        self.active_link_ids = links.active_link_ids(self.grid.shape,
                                                     self.grid.status_at_node)
        self.horizontal_active_links = links.horizontal_active_link_ids(
            self.grid.shape, self.active_link_ids)
        self.horizontal_active_links = np.delete(
            self.horizontal_active_links,
            np.where(self.horizontal_active_links < 0))
        self.vertical_active_links = links.vertical_active_link_ids(
            self.grid.shape, self.active_link_ids)
        self.vertical_active_links = np.delete(
            self.vertical_active_links,
            np.where(self.vertical_active_links < 0))

        # Set up temporal parameters
        self.u_node = np.zeros(grid.number_of_nodes)
        self.v_node = np.zeros(grid.number_of_nodes)
        self.h_link = np.zeros(grid.number_of_links)
        self.C_link = np.zeros(grid.number_of_links)

        self.ew_node = np.zeros(grid.number_of_nodes)
        self.ew_link = np.zeros(grid.number_of_links)
        self.es = np.zeros(grid.number_of_nodes)
        self.r0 = np.zeros(grid.number_of_nodes)

        self.G_h = np.zeros(grid.number_of_nodes)
        self.G_u = np.zeros(grid.number_of_links)
        self.G_v = np.zeros(grid.number_of_links)
        self.G_C = np.zeros(grid.number_of_nodes)
        self.G_eta = np.zeros(grid.number_of_nodes)

        self.h_temp = np.zeros(grid.number_of_nodes)
        self.h_link_temp = np.zeros(grid.number_of_links)
        self.dhdx_temp = np.zeros(grid.number_of_nodes)
        self.dhdy_temp = np.zeros(grid.number_of_nodes)
        self.u_temp = np.zeros(grid.number_of_links)
        self.u_node_temp = np.zeros(grid.number_of_nodes)
        self.dudx_temp = np.zeros(grid.number_of_links)
        self.dudy_temp = np.zeros(grid.number_of_links)
        self.v_temp = np.zeros(grid.number_of_links)
        self.v_node_temp = np.zeros(grid.number_of_nodes)
        self.dvdx_temp = np.zeros(grid.number_of_links)
        self.dvdy_temp = np.zeros(grid.number_of_links)
        self.C_temp = np.zeros(grid.number_of_nodes)
        self.C_link_temp = np.zeros(grid.number_of_links)
        self.dCdx_temp = np.zeros(grid.number_of_nodes)
        self.dCdy_temp = np.zeros(grid.number_of_nodes)
        self.eta_temp = self.eta.copy()

        self.horizontal_up_nodes = np.zeros(
            grid.number_of_nodes, dtype=np.int64)
        self.vertical_up_nodes = np.zeros(grid.number_of_nodes, dtype=np.int64)
        self.horizontal_down_nodes = np.zeros(
            grid.number_of_nodes, dtype=np.int64)
        self.vertical_down_nodes = np.zeros(
            grid.number_of_nodes, dtype=np.int64)

        self.horizontal_up_links = np.zeros(
            grid.number_of_links, dtype=np.int64)
        self.vertical_up_links = np.zeros(grid.number_of_links, dtype=np.int64)
        self.horizontal_down_links = np.zeros(
            grid.number_of_links, dtype=np.int64)
        self.vertical_down_links = np.zeros(
            grid.number_of_links, dtype=np.int64)

        # Calculate subordinate parameters
        self.ws = self.get_ws()

        # Record initial topography
        self.eta_init = self.eta

        # Start time of simulation is at 0 s
        grid.at_grid['time__elapsed'] = 0.0
        self.elapsed_time = grid.at_grid['time__elapsed']

        self.dt = None
        self.dt_local = None
        self.first_step = True

        self.neighbor_flag = False
        self.default_fixed_links = default_fixed_links

    def calc_time_step(self):
        """Calculate time step
        """
        # sqrt_RCgh = np.sqrt(self.R * self.C * self.g * self.h)
        sqrt_gh = np.sqrt(self.g * self.h)

        dt_local = self.alpha * self._grid.dx \
            / np.amax(np.array([np.amax(self.u_node + sqrt_gh),
                                np.amax(self.v_node + sqrt_gh), 1.0]))

        return dt_local

    def set_up_neighbor_arrays(self):
        """Create and initialize link neighbor arrays.

        Set up arrays of neighboring horizontal and vertical nodes that are
        needed for CIP solution.
        """

        # Find the neighbor nodes
        self.core_nodes = self.grid.core_nodes
        neighbor_nodes = self.grid.adjacent_nodes_at_node
        self.node_east = neighbor_nodes[:, 0]
        self.node_north = neighbor_nodes[:, 1]
        self.node_west = neighbor_nodes[:, 2]
        self.node_south = neighbor_nodes[:, 3]

        # Find the neighbor links
        self.active_links = self.grid.active_links
        neighbor_links = links.neighbors_at_link(
            self.grid.shape, np.arange(self.grid.number_of_links))
        self.link_east = neighbor_links[:, 0]
        self.link_north = neighbor_links[:, 1]
        # This is to fix a bug in links.neighbors_at_link
        self.link_north[self.link_north == self.grid.number_of_links] = -1
        self.link_west = neighbor_links[:, 2]
        self.link_south = neighbor_links[:, 3]

        # Find obliquely neighbor vertical links from horizontal links
        # and obliquely neighbor horizontal links from vertical links
        east_link_at_node = self.grid.links_at_node[:, 0]
        north_link_at_node = self.grid.links_at_node[:, 1]
        west_link_at_node = self.grid.links_at_node[:, 2]
        south_link_at_node = self.grid.links_at_node[:, 3]
        west_node_at_horizontal_link = self.grid.nodes_at_link[:, 0]
        east_node_at_horizontal_link = self.grid.nodes_at_link[:, 1]
        south_node_at_vertical_link = self.grid.nodes_at_link[:, 0]
        north_node_at_vertical_link = self.grid.nodes_at_link[:, 1]
        self.vertical_link_NE = north_link_at_node[
            east_node_at_horizontal_link[self.horizontal_active_links]]
        self.vertical_link_SE = south_link_at_node[
            east_node_at_horizontal_link[self.horizontal_active_links]]
        self.vertical_link_NW = north_link_at_node[
            west_node_at_horizontal_link[self.horizontal_active_links]]
        self.vertical_link_SW = south_link_at_node[
            west_node_at_horizontal_link[self.horizontal_active_links]]
        self.horizontal_link_NE = east_link_at_node[
            north_node_at_vertical_link[self.vertical_active_links]]
        self.horizontal_link_SE = east_link_at_node[
            south_node_at_vertical_link[self.vertical_active_links]]
        self.horizontal_link_NW = west_link_at_node[
            north_node_at_vertical_link[self.vertical_active_links]]
        self.horizontal_link_SW = west_link_at_node[
            south_node_at_vertical_link[self.vertical_active_links]]

        # Process boundary links
        bound_north = np.where(self.link_north == -1)
        bound_south = np.where(self.link_south == -1)
        bound_east = np.where(self.link_east == -1)
        bound_west = np.where(self.link_west == -1)
        self.link_north[bound_north] = bound_north
        self.link_south[bound_south] = bound_south
        self.link_east[bound_east] = bound_east
        self.link_west[bound_west] = bound_west

        # Once the neighbor arrays are set up, we change the flag to True!
        self.neighbor_flag = True

    def run_one_step(self, dt=None):
        """Generate debris flow across a grid.

        For one time step, this generates 'turbidity current' across
        a given grid by calculating flow height and concentration at each node
        and velocities at each link.

        Outputs flow depth, concentration, horizontal and vertical
        velocity values through time at every point in the input grid.

        Parameters
        ----------------
        dt : float, optional
            time to finish calculation of this step. Inside the model,
            local value of dt is used for stability of calculation.
            If dt=None, dt is set to be equal to local dt.
        """

        # DH adds a loop to enable an imposed tstep while maintaining stability
        local_elapsed_time = 0.
        if dt is None:
            dt = np.inf  # to allow the loop to begin
        self.dt = dt

        # First, we check and see if the neighbor arrays have been
        # initialized
        if self.neighbor_flag is False:
            self.set_up_neighbor_arrays()

        # copy class attributes to local variables
        dx = self.grid.dx

        # In case another component has added data to the fields, we just
        # reset our water depths, topographic elevations and water
        # velocity variables to the fields.
        self.h = self.grid['node']['flow__depth']
        self.eta = self.grid['node']['topographic__elevation']
        self.u = self.grid['link']['flow__horizontal_velocity']
        self.v = self.grid['link']['flow__vertical_velocity']
        self.C = self.grid['node']['flow__sediment_concentration']

        # map node values to links, and link values to nodes.
        self.map_values(self.h, self.u, self.v, self.C, self.eta, self.h_link,
                        self.u_node, self.v_node, self.C_link)
        self.update_up_down_links_and_nodes()

        # continue calculation until the prescribed time elapsed
        while local_elapsed_time < dt:

            # set local time step
            dt_local = self.calc_time_step()
            # Can really get into trouble if nothing happens but we still run:
            if not dt_local < np.inf:
                break
            if local_elapsed_time + dt_local > dt:
                dt_local = dt - local_elapsed_time
            self.dt_local = dt_local

<<<<<<< HEAD
            # # find wet nodes and links
            # wet_nodes, partial_wet_nodes = self.find_wet_grids(
            #     self.h, self.core_nodes, self.horizontal_up_nodes,
            #     self.vertical_up_nodes)
            # wet_horizontal_links, partial_wet_horizontal_links \
            #     = self.find_wet_grids(
            #     self.h_link, self.horizontal_active_links,
            #     self.horizontal_up_links, self.vertical_up_links)
            # wet_vertical_links, partial_wet_vertical_links \
            #     = self.find_wet_grids(
            #     self.h_link, self.vertical_active_links,
            #     self.horizontal_up_links, self.vertical_up_links)
=======
            # find wet nodes and links
            wet_nodes, partial_wet_nodes = self.find_wet_grids(
                self.h, self.core_nodes, self.node_north, self.node_south,
                self.node_east, self.node_west)
            wet_horizontal_links, partial_wet_horizontal_links \
                = self.find_wet_grids(
                    self.h_link, self.horizontal_active_links,
                    self.link_north,
                    self.link_south,
                    self.link_east,
                    self.link_west)
            wet_vertical_links, partial_wet_vertical_links \
                = self.find_wet_grids(
                    self.h_link, self.vertical_active_links,
                    self.link_north,
                    self.link_south,
                    self.link_east,
                    self.link_west)
>>>>>>> 77776158

            # calculation of advecton terms in continuum (h) and
            # momentum (u and v) equations by CIP method
            self.cip_2d_M_advection(
                self.h,
                self.dhdx,
                self.dhdy,
                self.u_node,
                self.v_node,
<<<<<<< HEAD
                self.core_nodes,
                # wet_nodes,
                self.horizontal_up_nodes[self.core_nodes],
                self.horizontal_down_nodes[self.core_nodes],
                self.vertical_up_nodes[self.core_nodes],
                self.vertical_down_nodes[self.core_nodes],
                # self.horizontal_up_nodes[wet_nodes],
                # self.horizontal_down_nodes[wet_nodes],
                # self.vertical_up_nodes[wet_nodes],
                # self.vertical_down_nodes[wet_nodes],
=======
                wet_nodes,
                self.horizontal_up_nodes[wet_nodes],
                self.horizontal_down_nodes[wet_nodes],
                self.vertical_up_nodes[wet_nodes],
                self.vertical_down_nodes[wet_nodes],
>>>>>>> 77776158
                dx,
                self.dt_local,
                out_f=self.h_temp,
                out_dfdx=self.dhdx_temp,
                out_dfdy=self.dhdy_temp)

            self.cip_2d_M_advection(
                self.u,
                self.dudx,
                self.dudy,
                self.u,
                self.v,
<<<<<<< HEAD
                self.horizontal_active_links,
                # wet_horizontal_links,
                self.horizontal_up_links[self.horizontal_active_links],
                self.horizontal_down_links[self.horizontal_active_links],
                self.vertical_up_links[self.horizontal_active_links],
                self.vertical_down_links[self.horizontal_active_links],
                # self.horizontal_up_links[wet_horizontal_links],
                # self.horizontal_down_links[wet_horizontal_links],
                # self.vertical_up_links[wet_horizontal_links],
                # self.vertical_down_links[wet_horizontal_links],
=======
                wet_horizontal_links,
                self.horizontal_up_links[wet_horizontal_links],
                self.horizontal_down_links[wet_horizontal_links],
                self.vertical_up_links[wet_horizontal_links],
                self.vertical_down_links[wet_horizontal_links],
>>>>>>> 77776158
                dx,
                self.dt_local,
                out_f=self.u_temp,
                out_dfdx=self.dudx_temp,
                out_dfdy=self.dudy_temp)

            self.cip_2d_M_advection(
                self.v,
                self.dvdx,
                self.dvdy,
                self.u,
                self.v,
<<<<<<< HEAD
                self.vertical_active_links,
                # wet_vertical_links,
                self.horizontal_up_links[self.vertical_active_links],
                self.horizontal_down_links[self.vertical_active_links],
                self.vertical_up_links[self.vertical_active_links],
                self.vertical_down_links[self.vertical_active_links],
                # self.horizontal_up_links[wet_vertical_links],
                # self.horizontal_down_links[wet_vertical_links],
                # self.vertical_up_links[wet_vertical_links],
                # self.vertical_down_links[wet_vertical_links],
=======
                wet_vertical_links,
                self.horizontal_up_links[wet_vertical_links],
                self.horizontal_down_links[wet_vertical_links],
                self.vertical_up_links[wet_vertical_links],
                self.vertical_down_links[wet_vertical_links],
>>>>>>> 77776158
                dx,
                self.dt_local,
                out_f=self.v_temp,
                out_dfdx=self.dvdx_temp,
                out_dfdy=self.dvdy_temp)

            self.cip_2d_M_advection(
                self.C,
                self.dCdx,
                self.dCdy,
                self.u_node,
                self.v_node,
<<<<<<< HEAD
                self.core_nodes,
                # wet_nodes,
                self.horizontal_up_nodes[self.core_nodes],
                self.horizontal_down_nodes[self.core_nodes],
                self.vertical_up_nodes[self.core_nodes],
                self.vertical_down_nodes[self.core_nodes],
                # self.horizontal_up_nodes[wet_nodes],
                # self.horizontal_down_nodes[wet_nodes],
                # self.vertical_up_nodes[wet_nodes],
                # self.vertical_down_nodes[wet_nodes],
=======
                wet_nodes,
                self.horizontal_up_nodes[wet_nodes],
                self.horizontal_down_nodes[wet_nodes],
                self.vertical_up_nodes[wet_nodes],
                self.vertical_down_nodes[wet_nodes],
>>>>>>> 77776158
                dx,
                self.dt_local,
                out_f=self.C_temp,
                out_dfdx=self.dCdx_temp,
                out_dfdy=self.dCdy_temp)

            # applying slipping condition to velocities at partial wet links
            self.update_values()
            self.map_values(self.h, self.u, self.v, self.C, self.eta,
                            self.h_link, self.u_node, self.v_node, self.C_link)
            self.slip_condition_at_head(
                self.u_node,
                self.h,
                partial_wet_nodes,
                self.node_north[partial_wet_nodes],
                self.node_south[partial_wet_nodes],
                self.node_east[partial_wet_nodes],
                self.node_west[partial_wet_nodes],
                out=self.u_node_temp)
            self.slip_condition_at_head(
                self.v_node,
                self.h,
                partial_wet_nodes,
                self.node_north[partial_wet_nodes],
                self.node_south[partial_wet_nodes],
                self.node_east[partial_wet_nodes],
                self.node_west[partial_wet_nodes],
                out=self.v_node_temp)

            self.update_up_down_links_and_nodes()

            self.cip_2d_M_advection(
                self.h,
                self.dhdx,
                self.dhdy,
<<<<<<< HEAD
                self.G_h,
                self.u_node,
                self.v_node,
                self.core_nodes,
                # wet_nodes,
                # self.horizontal_up_nodes[wet_nodes],
                # self.horizontal_down_nodes[wet_nodes],
                # self.vertical_up_nodes[wet_nodes],
                # self.vertical_down_nodes[wet_nodes],
                self.horizontal_up_nodes[self.core_nodes],
                self.horizontal_down_nodes[self.core_nodes],
                self.vertical_up_nodes[self.core_nodes],
                self.vertical_down_nodes[self.core_nodes],
=======
                self.u_node_temp,
                self.v_node_temp,
                partial_wet_nodes,
                self.horizontal_up_nodes[partial_wet_nodes],
                self.horizontal_down_nodes[partial_wet_nodes],
                self.vertical_up_nodes[partial_wet_nodes],
                self.vertical_down_nodes[partial_wet_nodes],
>>>>>>> 77776158
                dx,
                self.dt_local,
                out_f=self.h_temp,
                out_dfdx=self.dhdx_temp,
                out_dfdy=self.dhdy_temp)

<<<<<<< HEAD
            self.cip_2d_nonadvection(
                self.u,
                self.dudx,
                self.dudy,
                self.G_u,
                self.u,
                self.v,
                self.horizontal_active_links,
                # wet_horizontal_links,
                # self.horizontal_up_links[wet_horizontal_links],
                # self.horizontal_down_links[wet_horizontal_links],
                # self.vertical_up_links[wet_horizontal_links],
                # self.vertical_down_links[wet_horizontal_links],
                self.horizontal_up_links[self.horizontal_active_links],
                self.horizontal_down_links[self.horizontal_active_links],
                self.vertical_up_links[self.horizontal_active_links],
                self.vertical_down_links[self.horizontal_active_links],
                dx,
                self.dt_local,
                out_f=self.u_temp,
                out_dfdx=self.dudx_temp,
                out_dfdy=self.dudy_temp)

            self.cip_2d_nonadvection(
                self.v,
                self.dvdx,
                self.dvdy,
                self.G_v,
                self.u,
                self.v,
                self.vertical_active_links,
                # wet_vertical_links,
                # self.horizontal_up_links[wet_vertical_links],
                # self.horizontal_down_links[wet_vertical_links],
                # self.vertical_up_links[wet_vertical_links],
                # self.vertical_down_links[wet_vertical_links],
                self.horizontal_up_links[self.vertical_active_links],
                self.horizontal_down_links[self.vertical_active_links],
                self.vertical_up_links[self.vertical_active_links],
                self.vertical_down_links[self.vertical_active_links],
                dx,
                self.dt_local,
                out_f=self.v_temp,
                out_dfdx=self.dvdx_temp,
                out_dfdy=self.dvdy_temp)

            self.cip_2d_nonadvection(
                self.C,
                self.dCdx,
                self.dCdy,
                self.G_C,
                self.u_node,
                self.v_node,
                self.core_nodes,
                # wet_nodes,
                # self.horizontal_up_nodes[wet_nodes],
                # self.horizontal_down_nodes[wet_nodes],
                # self.vertical_up_nodes[wet_nodes],
                # self.vertical_down_nodes[wet_nodes],
                self.horizontal_up_nodes[self.core_nodes],
                self.horizontal_down_nodes[self.core_nodes],
                self.vertical_up_nodes[self.core_nodes],
                self.vertical_down_nodes[self.core_nodes],
=======
            self.cip_2d_M_advection(
                self.C,
                self.dCdx,
                self.dCdy,
                self.u_node_temp,
                self.v_node_temp,
                partial_wet_nodes,
                self.horizontal_up_nodes[partial_wet_nodes],
                self.horizontal_down_nodes[partial_wet_nodes],
                self.vertical_up_nodes[partial_wet_nodes],
                self.vertical_down_nodes[partial_wet_nodes],
>>>>>>> 77776158
                dx,
                self.dt_local,
                out_f=self.C_temp,
                out_dfdx=self.dCdx_temp,
                out_dfdy=self.dCdy_temp)

            # update values after calculating advection terms
            # map node values to links, and link values to nodes.
            self.update_values()
            self.map_values(self.h, self.u, self.v, self.C, self.eta,
                            self.h_link, self.u_node, self.v_node, self.C_link)
            self.update_up_down_links_and_nodes()

            # Calculate diffusion term of momentum
            self.cip_2d_diffusion(
                self.u,
                self.v,
                self.nu_t,
                self.horizontal_active_links,
                self.vertical_active_links,
                self.link_north,
                self.link_south,
                self.link_east,
                self.link_west,
                dx,
                self.dt_local,
                out_u=self.u_temp,
                out_v=self.v_temp)

            # update values
            self.update_values()

            # calculate non-advection terms
            self.copy_values_to_temp()
            u_prev = self.u_temp.copy()
            v_prev = self.v_temp.copy()
            converge = 10.0
            count = 0
            # while ((converge > 1.0 * 10**-15) and (count < self.implicit_num)):
            for i in range(1):

                # calculate non-advection terms on wet grids
                self.map_values(self.h_temp, self.u_temp, self.v_temp,
                                self.C_temp, self.eta_temp, self.h_link_temp,
                                self.u_node_temp, self.v_node_temp,
                                self.C_link_temp)

                self.calc_nonadvection_terms(
                    self.h_temp, self.u_temp, self.v_temp, self.C_temp,
                    self.eta_temp, self.h_link_temp, self.u_node_temp,
                    self.v_node_temp, self.C_link_temp, wet_nodes,
                    wet_horizontal_links, wet_vertical_links)

                self.cip_2d_nonadvection(
                    self.h,
                    self.dhdx,
                    self.dhdy,
                    self.G_h,
                    self.u_node,
                    self.v_node,
                    wet_nodes,
                    self.horizontal_up_nodes[wet_nodes],
                    self.horizontal_down_nodes[wet_nodes],
                    self.vertical_up_nodes[wet_nodes],
                    self.vertical_down_nodes[wet_nodes],
                    dx,
                    self.dt_local,
                    out_f=self.h_temp,
                    out_dfdx=self.dhdx_temp,
                    out_dfdy=self.dhdy_temp)

                self.cip_2d_nonadvection(
                    self.u,
                    self.dudx,
                    self.dudy,
                    self.G_u,
                    self.u,
                    self.v,
                    wet_horizontal_links,
                    self.horizontal_up_links[wet_horizontal_links],
                    self.horizontal_down_links[wet_horizontal_links],
                    self.vertical_up_links[wet_horizontal_links],
                    self.vertical_down_links[wet_horizontal_links],
                    dx,
                    self.dt_local,
                    out_f=self.u_temp,
                    out_dfdx=self.dudx_temp,
                    out_dfdy=self.dudy_temp)

                self.cip_2d_nonadvection(
                    self.v,
                    self.dvdx,
                    self.dvdy,
                    self.G_v,
                    self.u,
                    self.v,
                    wet_vertical_links,
                    self.horizontal_up_links[wet_vertical_links],
                    self.horizontal_down_links[wet_vertical_links],
                    self.vertical_up_links[wet_vertical_links],
                    self.vertical_down_links[wet_vertical_links],
                    dx,
                    self.dt_local,
                    out_f=self.v_temp,
                    out_dfdx=self.dvdx_temp,
                    out_dfdy=self.dvdy_temp)

                self.cip_2d_nonadvection(
                    self.C,
                    self.dCdx,
                    self.dCdy,
                    self.G_C,
                    self.u_node,
                    self.v_node,
                    wet_nodes,
                    self.horizontal_up_nodes[wet_nodes],
                    self.horizontal_down_nodes[wet_nodes],
                    self.vertical_up_nodes[wet_nodes],
                    self.vertical_down_nodes[wet_nodes],
                    dx,
                    self.dt_local,
                    out_f=self.C_temp,
                    out_dfdx=self.dCdx_temp,
                    out_dfdy=self.dCdy_temp)

                # only h and C are calculated on partial wet grids
                # calculate non-advection terms on wet grids
                self.calc_nonadvection_terms(
                    self.h_temp, self.u_temp, self.v_temp, self.C_temp,
                    self.eta_temp, self.h_link_temp, self.u_node_temp,
                    self.v_node_temp, self.C_link_temp, partial_wet_nodes,
                    partial_wet_horizontal_links, partial_wet_vertical_links)

                self.cip_2d_nonadvection(
                    self.h,
                    self.dhdx,
                    self.dhdy,
                    self.G_h,
                    self.u_node,
                    self.v_node,
                    partial_wet_nodes,
                    self.horizontal_up_nodes[partial_wet_nodes],
                    self.horizontal_down_nodes[partial_wet_nodes],
                    self.vertical_up_nodes[partial_wet_nodes],
                    self.vertical_down_nodes[partial_wet_nodes],
                    dx,
                    self.dt_local,
                    out_f=self.h_temp,
                    out_dfdx=self.dhdx_temp,
                    out_dfdy=self.dhdy_temp)

                self.cip_2d_nonadvection(
                    self.C,
                    self.dCdx,
                    self.dCdy,
                    self.G_C,
                    self.u_node,
                    self.v_node,
                    partial_wet_nodes,
                    self.horizontal_up_nodes[partial_wet_nodes],
                    self.horizontal_down_nodes[partial_wet_nodes],
                    self.vertical_up_nodes[partial_wet_nodes],
                    self.vertical_down_nodes[partial_wet_nodes],
                    dx,
                    self.dt_local,
                    out_f=self.C_temp,
                    out_dfdx=self.dCdx_temp,
                    out_dfdy=self.dCdy_temp)

                # Calculate deposition/erosion
                self.eta_temp = self.eta + self.dt_local * self.G_eta

                # judge convergence of implicit scheme
                converge = (np.sum((self.u_temp[wet_horizontal_links] -
                                    u_prev[wet_horizontal_links])**2) + np.sum(
                                        (self.v_temp[wet_vertical_links] -
                                         v_prev[wet_vertical_links])**2)) / (
                                             wet_horizontal_links.shape[0] +
                                             wet_vertical_links[0])
                max_vel = (np.max(self.u[wet_horizontal_links]**2) + np.max(
                    self.v[wet_vertical_links]**2))
                if max_vel > 0:
                    converge /= max_vel
                u_prev = self.u_temp.copy()
                v_prev = self.v_temp.copy()
                count += 1

            # update values
            self.update_values()

            # apply the shock dissipation scheme
            self.shock_dissipation(
<<<<<<< HEAD
                self.C_temp,
                self.h_temp,
                self.core_nodes,
                # wet_nodes,
=======
                self.C,
                self.h,
                wet_nodes,
>>>>>>> 77776158
                self.node_north,
                self.node_south,
                self.node_east,
                self.node_west,
                self.dt_local,
                out=self.C_temp)

            # self.shock_dissipation(
            #     self.u,
            #     self.h_link,
            #     wet_horizontal_links,
            #     self.link_north,
            #     self.link_south,
            #     self.link_east,
            #     self.link_west,
            #     self.dt_local,
            #     out=self.u_temp)

            # self.shock_dissipation(
            #     self.v,
            #     self.h_link,
            #     wet_vertical_links,
            #     self.link_north,
            #     self.link_south,
            #     self.link_east,
            #     self.link_west,
            #     self.dt_local,
            #     out=self.v_temp)

            self.shock_dissipation(
<<<<<<< HEAD
                self.h_temp,
                self.h_temp,
                self.core_nodes,
                # wet_nodes,
=======
                self.h,
                self.h,
                wet_nodes,
>>>>>>> 77776158
                self.node_north,
                self.node_south,
                self.node_east,
                self.node_west,
                self.dt_local,
                out=self.h_temp)

            # Reset our field values with the newest flow depth and
            # discharge.
            self.update_values()
            self.map_values(self.h, self.u, self.v, self.C, self.eta,
                            self.h_link, self.u_node, self.v_node, self.C_link)
            self.update_up_down_links_and_nodes()

            # Calculation is terminated if global dt is not specified.
            if dt is np.inf:
                break
            local_elapsed_time += self.dt_local

        # Update bed thickness and record results in the grid
        self.elapsed_time += local_elapsed_time
        self.bed_thick = self.eta - self.eta_init
        self.copy_values_to_grid()

    def copy_values_to_temp(self):
        self.h_temp = np.copy(self.h)
        self.u_temp = np.copy(self.u)
        self.v_temp = np.copy(self.v)
        self.C_temp = np.copy(self.C)
        self.eta_temp = np.copy(self.eta)

    def slip_condition_at_head(self,
                               U,
                               h,
                               partial_wet,
                               north,
                               south,
                               east,
                               west,
                               out=None):
        """Applying the slip condition at head. In this scheme, velocities
           at partial wet links are "copied" from the wettest (the largest h)
           links
           
           Parameters
           ---------------
           U : ndarray, float
             horizontal or vertical velocity
           h : ndarray, float
             flow depth
           partial_wet : ndarray, int
             indeces of partial wet grids at which flow depth is below the wet
             criterion but the adjacent grid(s) is wet.
           north : ndarray, int
             indeces of grids locating north of partial wet grids
           south : ndarray, int
             indeces of grids locating south of partial wet grids
           east : ndarray, int
             indeces of grids locating east of partial wet grids
           west : ndarray, int
             indeces of grids locating west of partial wet grids
           out : ndarray, float
             outputs (updated flow velocity U)

           Return
           ----------------------
           out : ndarray, float
            updated flow velocity where the slip conditon is applied
        """

        if out is None:
            out = np.zeros(U.shape)

        wettest = np.empty(partial_wet.shape, dtype=('int64'))
        wettest_at_north = np.where((h[north] > h[south]) & (
            h[north] > h[east]) & (h[north] > h[west]))
        wettest_at_east = np.where((h[east] > h[south]) &
                                   (h[east] > h[north]) & (h[east] > h[west]))
        wettest_at_west = np.where((h[west] > h[north]) & (h[west] > h[east]) &
                                   (h[west] > h[south]))
        wettest[:] = south[:]
        wettest[wettest_at_north] = north[wettest_at_north]
        wettest[wettest_at_east] = east[wettest_at_east]
        wettest[wettest_at_west] = west[wettest_at_west]

        out[partial_wet] = U[wettest]

        return out

    def copy_values_to_grid(self):
        """Copy flow parameters to grid
        """
        self.grid.at_node['flow__depth'] = self.h
        self.grid.at_link['flow__horizontal_velocity'] = self.u
        self.grid.at_link['flow__vertical_velocity'] = self.v
        self.grid.at_node['flow__sediment_concentration'] = self.C
        self.grid.at_node['topographic__elevation'] = self.eta
        self.grid.at_node['bed__thickness'] = self.bed_thick

    def update_values(self):
        """Update variables from temporally variables and
           apply boundary conditions
        """

        self.h[:] = self.h_temp[:]
        self.dhdx[:] = self.dhdx_temp[:]
        self.dhdy[:] = self.dhdy_temp[:]
        self.u[:] = self.u_temp[:]
        self.dudx[:] = self.dudx_temp[:]
        self.dudy[:] = self.dudy_temp[:]
        self.v[:] = self.v_temp[:]
        self.dvdx[:] = self.dvdx_temp[:]
        self.dvdy[:] = self.dvdy_temp[:]
        self.C[:] = self.C_temp[:]
        self.dCdx[:] = self.dCdx_temp[:]
        self.dCdy[:] = self.dCdy_temp[:]
        self.eta[:] = self.eta_temp[:]

    def update_up_down_links_and_nodes(self):
        """update location of upcurrent and downcurrent
           nodes and links
        """
        self.find_horizontal_up_down_nodes(
            self.u_node,
            out_up=self.horizontal_up_nodes,
            out_down=self.horizontal_down_nodes)

        self.find_vertical_up_down_nodes(
            self.v_node,
            out_up=self.vertical_up_nodes,
            out_down=self.vertical_down_nodes)

        self.find_horizontal_up_down_links(
            self.u,
            out_up=self.horizontal_up_links,
            out_down=self.horizontal_down_links)

        self.find_vertical_up_down_links(
            self.v,
            out_up=self.vertical_up_links,
            out_down=self.vertical_down_links)

    def find_wet_grids(
            self,
            h,
            core,
            north,
            south,
            east,
            west,
    ):
        """Find wet and partial wet nodes or links
           In this model, "dry" nodes or links are not subject to calculate
           wet grids (nodes and links) including partial wet grids are
           considered in the model calculation. "wet" is judged by the flow 
           depth (> h_w), and "partial wet" is a dry wet but the upcurrent
           grid is wet.

           Parameters
           --------------------------
           h : ndarray
               flow height values for detecting wet and dry grids

           core : ndarray
               ndarry indicating indeces of core nodes
               or links

           horizontal_up : ndarray
               ndarray indicating horizontally upcurrent nodes or links.

           vertical_up : ndarray
               ndarray indicating vertically upcurrent nodes or links.

           Returns
           -------------------------
           out_wet : ndarray, int
               ndarray indicating wet grids. Grids (node or link) showing h
               value larger than the threshold(h_w) value are judged as
               wet grid
           
           out_partial_wet : ndarray, int
               ndarray indicating partially wet grids. Grids (node or link)
               showing h value lower than the threshold(h_w) value but an 
               upcurrent node or a link is a wet grid

        """
        # wet_check = (h[core] > self.h_w) | (h[horizontal_up][core] >
        #                                     self.h_w) | (h[vertical_up][core] >
        #                                                  self.h_w)
        # wet_check = np.where((h[core] > self.h_w) | (h[north][core] > self.h_w)
        #                      | (h[south][core] > self.h_w)
        #                      | (h[east][core] > self.h_w)
        #                      | (h[west][core] > self.h_w))
        wet_check = np.where(h[core] > self.h_w)
        out_wet = core[wet_check]
        partial_wet_check = np.where((h[core] < self.h_w) & (
            (h[north][core] > self.h_w)
            | (h[south][core] > self.h_w) | (h[east][core] > self.h_w)
            | (h[west][core] > self.h_w)))
        out_partial_wet = core[partial_wet_check]

        return out_wet, out_partial_wet

    def calc_closure_functions(self, h, u, v, C, h_link, u_node, v_node,
                               C_link):
        """Calculate closure functions for non-advection terms
        """

        # Calculate entrainment rates of water and sediment
        U_node = np.sqrt(u_node**2 + v_node**2)
        U_link = np.sqrt(u**2 + v**2)
        u_star_node = np.sqrt(self.Cf) * U_node
        self.ew_node = self.get_ew(U_node, h, C)
        self.ew_link = self.get_ew(U_link, h_link, C_link)
        self.es = self.get_es(u_star_node)
        self.r0[:] = 1.5

    def cip_2d_diffusion(self,
                         u,
                         v,
                         nu_t,
                         h_active,
                         v_active,
                         north,
                         south,
                         east,
                         west,
                         dx,
                         dt,
                         out_u=None,
                         out_v=None):
        """Caclulate horizontal and vertical diffusion of velocities u and v
        """
        if out_u is None:
            out_u = np.zeros(u.shape)
        if out_v is None:
            out_v = np.zeros(v.shape)

        out_u[h_active] = u[h_active]
        +nu_t * dt * (
            (u[east][h_active] - 2 * u[h_active] + u[west][h_active]) +
            (u[north][h_active] - 2 * u[h_active] + u[south][h_active])
        ) / dx**2

        out_v[v_active] = v[v_active]
        +nu_t * dt * (
            (v[east][v_active] - 2 * v[v_active] + v[west][v_active]) +
            (v[north][v_active] - 2 * v[v_active] + v[south][v_active])
        ) / dx**2

        return out_u, out_v

    def shock_dissipation(
            self,
            f,
            h,
            core,
            north_id,
            south_id,
            east_id,
            west_id,
            dt,
            out=None,
    ):
        """ adding artificial viscosity for numerical stability

            Parameters            ------------------
            f : ndarray, float
                parameter for which the artificial viscosity is applied
            h : ndarray, float
                flow height
            core : ndarray, int
                indeces of core nodes or links
            north_id : ndarray, int
                indeces of nodes or links that locate north of core
            south_id : ndarray, int
                indeces of nodes or links that locate south of core
            east_id : ndarray, int
                indeces of nodes or links that locate east of core
            west_id : ndarray, int
                indeces of nodes or links that locate west of core
        """
        if out is None:
            out = np.zeros(f.shape)

        kappa = self.kappa  # artificial viscosity
        dx = self.grid.dx
        eps_i = np.zeros(h.shape)
        eps_i_half = np.zeros(h.shape)
        north = north_id[core]
        south = south_id[core]
        east = east_id[core]
        west = west_id[core]

        # First, artificial diffusion is applied to east-west direction
        eps_i[core] = kappa * dx * np.abs(h[east] - 2 * h[core] + h[west]) / \
            (h[east] + 2 * h[core] + h[west]) / dt
        eps_i_half[core] = np.max([eps_i[east], eps_i[core]], axis=0)
        out[core] = f[core] + eps_i_half[core] * (f[east] - f[core]) - \
            eps_i_half[west] * (f[core] - f[west])

        # Next, artificial diffusion is applied to north-south direction
        eps_i[core] = kappa * dx * np.abs(h[north] - 2 * h[core] +
                                          h[south]) / (h[north] + 2 * h[core] +
                                                       h[south]) / dt
        eps_i_half[core] = np.max([eps_i[north], eps_i[core]], axis=0)
        out[core] = out[core] + eps_i_half[core] * (out[north] - out[core]) \
            - eps_i_half[south] * (out[core] - out[south])

    def get_ew(self, U, h, C, out=None):
        """ calculate entrainemnt coefficient of ambient water to a turbidity
            current layer

            Parameters
            ----------
            U : ndarray
               Flow velocities of ambient water and a turbidity current.
               Row 0 is for an ambient water, and Row 1 is for a turbidity
               current.
            h : ndarray
               Flow heights of ambient water and a turbidity current. Row 0
               is an ambient water, and Row 1 is a turbidity current.
            C : ndarray
               Sediment concentration
            out : ndarray
               Outputs

            Returns
            ---------
            e_w : ndarray
               Entrainment coefficient of ambient water

        """
        if out is None:
            out = np.zeros(U.shape)

        Ri = np.zeros(U.shape)
        flow_exist = np.where((h[:] > self.h_w) & (U > 0.01))
        Ri[flow_exist] = self.R * self.g * C[flow_exist] \
            * h[flow_exist] / U[flow_exist] ** 2
        out[flow_exist] = 0.075 / np.sqrt(
            1 + 718. + Ri[flow_exist]**2.4)  # Parker et al. (1987)

        return out

    def get_ws(self):
        """ Calculate settling velocity of sediment particles
            on the basis of Ferguson and Church (1982)

        Return
        ------------------
        ws : settling velocity of sediment particles [m/s]

        """

        # copy parameters to local variables
        R = self.R
        g = self.g
        Ds = self.Ds
        nu = self.nu

        # Coefficients for natural sands
        C_1 = 18.
        C_2 = 1.0

        ws = R * g * Ds**2 / (C_1 * nu + (0.75 * C_2 * R * g * Ds**3)**0.5)

        return ws

    def get_es(self, u_star, out=None):
        """ Calculate entrainment rate of basal sediment to suspension
            Based on Garcia and Parker (1991)

            Parameters
            --------------
            u_star : ndarray
                flow shear velocity
            out : ndarray
                Outputs (entrainment rate of basal sediment)

            Returns
            ---------------
            out : ndarray
                dimensionless entrainment rate of basal sediment into
                suspension
        """

        if out is None:
            out = np.zeros(u_star.shape)

        # basic parameters
        R = self.R
        g = self.g
        Ds = self.Ds
        nu = self.nu
        ws = self.ws

        # calculate subordinate parameters
        Rp = np.sqrt(R * g * Ds) * Ds / nu
        sus_index = u_star / ws

        # coefficients for calculation
        a = 7.8 * 10**-7
        alpha = 0.6
        p = 0.1

        # calculate entrainemnt rate
        Z = sus_index * Rp**alpha
        out[:] = p * a * Z**5 / (1 + (a / 0.3) * Z**5)

        return out

    def calc_nonadvection_terms(self, h, U, V, C, eta, h_link, u_node, v_node,
                                C_link, core_nodes, link_horiz, link_vert):
        """calculate non-advection terms
        """

        # copy class attributes to local variables
        dx = self.grid.dx
        u = U[link_horiz]
        u_on_vert = U[link_vert]
        v = V[link_vert]
        v_on_horiz = V[link_horiz]
        Cf = self.Cf
        Rg = self.R * self.g
        ws = self.ws
        r0 = np.zeros(h.shape)
        # core_nodes = self.core_nodes
        node_north = self.node_north[core_nodes]
        node_south = self.node_south[core_nodes]
        node_east = self.node_east[core_nodes]
        node_west = self.node_west[core_nodes]
        # link_horiz = self.horizontal_active_links
        # link_vert = self.vertical_active_links
        link_north = self.link_north
        link_south = self.link_south
        link_east = self.link_east
        link_west = self.link_west

        # calculate closure functions
        vel_at_node = np.sqrt(u_node**2 + v_node**2)
        vel_at_link = np.sqrt(U**2 + V**2)
        u_star_at_node = np.sqrt(self.Cf) * vel_at_node
        # ew_node = self.get_ew(vel_at_node, h, C)
        # ew_link = self.get_ew(vel_at_link, h_link, C_link)
        # es = self.get_es(u_star_at_node)
        ew_node = np.zeros(vel_at_node.shape)
        ew_link = np.zeros(vel_at_link.shape)
        es = np.zeros(u_star_at_node.shape)
        # r0[:] = 1.5
        r0[:] = 0.0

        # Calculate topographic gradient
        eta_grad_at_link = self.grid.calc_grad_at_link(eta)
        eta_grad_x = eta_grad_at_link[link_horiz]
        eta_grad_y = eta_grad_at_link[link_vert]

        # Calculate shear stress
        if self.flow_type == '3eq':
            u_star_2 = Cf * u * np.sqrt(u**2 + v_on_horiz**2)
            v_star_2 = Cf * v * np.sqrt(u_on_vert**2 + v**2)

        # Calculate non-advection terms
        self.G_h[core_nodes] = ew_node[core_nodes] * np.sqrt(
            u_node[core_nodes]**2 + v_node[core_nodes]**2) - h[core_nodes] * (
                (v_node[node_north] - v_node[node_south]) / (2 * dx) +
                (u_node[node_east] - u_node[node_west]) / (2 * dx))

        self.G_u[link_horiz] = -Rg * C_link[
            link_horiz] * eta_grad_x - 0.5 * Rg * h_link[link_horiz] * (
                C_link[link_east][link_horiz] - C_link[link_west][link_horiz]
            ) / (2 * dx) - Rg * C_link[link_horiz] * (
                h_link[link_east][link_horiz] - h_link[link_west][link_horiz]
            ) / (2 * dx) - u_star_2 / h_link[link_horiz] - ew_link[
                link_horiz] * u * np.sqrt(u**2 +
                                          v_on_horiz**2) / h_link[link_horiz]

        self.G_v[link_vert] = -Rg * C_link[
            link_vert] * eta_grad_y - 0.5 * Rg * h_link[link_vert] * (
                C_link[link_north][link_vert] - C_link[link_south][link_vert]
            ) / (2 * dx) - Rg * C_link[link_vert] * (
                h_link[link_north][link_vert] - h_link[link_south][link_vert]
            ) / (2 * dx) - v_star_2 / h_link[link_vert] - ew_link[
                link_vert] * v * np.sqrt(u_on_vert**2 +
                                         v**2) / h_link[link_vert]

        sedimentation_rate = ws * (
            r0[core_nodes] * C[core_nodes] - es[core_nodes])

        self.G_C[core_nodes] = (
            -sedimentation_rate - ew_node[core_nodes] * C[core_nodes] *
            np.sqrt(u_node[core_nodes]**2 + v_node[core_nodes]**2)
        ) / h[core_nodes]

        self.G_eta[core_nodes] = sedimentation_rate / (1 - self.lambda_p)

    def map_values(self, h, u, v, C, eta, h_link, u_node, v_node, C_link):
        """map parameters at nodes to links, and those at links to nodes
        """

        grid = self.grid

        # Map values of horizontal links to vertical links, and
        # values of vertical links to horizontal links.
        # Horizontal velocity is only updated at horizontal links,
        # and vertical velocity is updated at vertical links during
        # CIP procedures. Therefore we need to map those values each other.
        u[self.vertical_active_links] = (
            u[self.horizontal_link_NE] + u[self.horizontal_link_SE] +
            u[self.horizontal_link_NW] + u[self.horizontal_link_SW]) / 4.0
        v[self.horizontal_active_links] = (
            v[self.vertical_link_NE] + v[self.vertical_link_SE] +
            v[self.vertical_link_NW] + v[self.vertical_link_SW]) / 4.0

        # adjust illeagal values
        h[np.where(h < self.h_init)] = self.h_init
        C[np.where(C < 0)] = 0.0

        # map link values (u, v) to nodes
        grid.map_mean_of_links_to_node(u, out=u_node)
        grid.map_mean_of_links_to_node(v, out=v_node)

        # map node values (h, C, eta) to links
        grid.map_mean_of_link_nodes_to_link(h, out=h_link)
        grid.map_mean_of_link_nodes_to_link(C, out=C_link)

    def cip_2d_M_advection(self,
                           f,
                           dfdx,
                           dfdy,
                           u,
                           v,
                           core,
                           h_up,
                           h_down,
                           v_up,
                           v_down,
                           dx,
                           dt,
                           out_f=None,
                           out_dfdx=None,
                           out_dfdy=None):
        """Calculate one time step using M-type 2D cip method
        """

        # First, the variables out and temp are allocated to
        # store the calculation results

        if out_f is None:
            out_f = np.empty(f.shape)
        if out_dfdx is None:
            out_dfdx = np.empty(dfdx.shape)
        if out_dfdy is None:
            out_dfdy = np.empty(dfdy.shape)

        # 1st step for horizontal advection
        D_x = -np.where(u > 0., 1.0, -1.0) * dx
        xi_x = -u * dt
        a = (dfdx[core] + dfdx[h_up]) / (D_x[core] ** 2)\
            + 2 * (f[core] - f[h_up]) / (D_x[core] ** 3)
        b = 3 * (f[h_up] - f[core]) / (D_x[core] ** 2)\
            - (2 * dfdx[core] + dfdx[h_up]) / D_x[core]
        out_f[core] = a * (xi_x[core] ** 3) + b * (xi_x[core] ** 2)\
            + dfdx[core] * xi_x[core] + f[core]
        out_dfdx[core] = 3 * a * (xi_x[core] ** 2) + 2 * b * xi_x[core]\
            + dfdx[core]
        out_dfdy[core] = dfdy[core] - xi_x[core] / \
            D_x[core] * (dfdy[core] - dfdy[h_up])

        # 2nd step for vertical advection
        D_y = -np.where(v > 0., 1.0, -1.0) * dx
        xi_y = -v * dt
        a = (out_dfdy[core] + out_dfdy[v_up]) / (D_y[core] ** 2)\
            + 2 * (out_f[core] - out_f[v_up]) / (D_y[core] ** 3)
        b = 3 * (out_f[v_up] - out_f[core]) / (D_y[core] ** 2)\
            - (2 * out_dfdy[core] + out_dfdy[v_up]) / D_y[core]
        out_f[core] = a * (xi_y[core] ** 3) + b * (xi_y[core] ** 2)\
            + out_dfdy[core] * xi_y[core] + out_f[core]
        out_dfdy[core] = 3 * a * (xi_y[core] ** 2) + 2 * b * xi_y[core]\
            + out_dfdy[core]
        out_dfdx[core] = out_dfdx[core] - xi_y[core] / \
            D_y[core] * (out_dfdx[core] - out_dfdx[v_up])

        return out_f, out_dfdx, out_dfdy

    def cip_2d_nonadvection(self,
                            f,
                            dfdx,
                            dfdy,
                            G,
                            u,
                            v,
                            core,
                            h_up,
                            h_down,
                            v_up,
                            v_down,
                            dx,
                            dt,
                            out_f=None,
                            out_dfdx=None,
                            out_dfdy=None):

        if out_f is None:
            out_f = np.zeros(f.shape)
        if out_dfdx is None:
            out_dfdx = np.zeros(dfdx.shape)
        if out_dfdy is None:
            out_dfdy = np.zeros(dfdy.shape)

        D_x = -np.where(u > 0., 1.0, -1.0) * dx
        xi_x = -u * dt
        D_y = -np.where(v > 0., 1.0, -1.0) * dx
        xi_y = -v * dt

        # non-advection term
        out_f[core] = f[core] + G[core] * dt
        out_dfdx[core] = dfdx[core] + ((out_f[h_down] - f[h_down]) \
                                       - (out_f[h_up] - f[h_up])) / \
            (-2 * D_x[core]) - dfdx[core] * \
            (xi_x[h_down] - xi_x[h_up]) / (2 * D_x[core])

        out_dfdy[core] = dfdy[core]
        +((out_f[v_down] - f[v_down]) -
          (out_f[v_up] - f[v_up])) / (-2 * D_y[core]) - dfdy[core] * (
              xi_y[v_down] - xi_y[v_up]) / (2 * D_y[core])

        return out_f, out_dfdx, out_dfdy

    def find_horizontal_up_down_nodes(self, u, out_up=None, out_down=None):
        """Find indeces of nodes that locate
           at horizontally upcurrent and downcurrent directions
        """
        if out_up is None:
            out_up = np.empty(u.shape, dtype=np.int64)
        if out_down is None:
            out_down = np.empty(u.shape, dtype=np.int64)

        out_up[:] = self.node_west[:]
        out_down[:] = self.node_east[:]
        negative_u_index = np.where(u < 0)[0]
        out_up[negative_u_index] = self.node_east[negative_u_index]
        out_down[negative_u_index] = self.node_west[negative_u_index]

        return out_up, out_down

    def find_vertical_up_down_nodes(self, u, out_up=None, out_down=None):
        """Find indeces of nodes that locate
           at vertically upcurrent and downcurrent directions
        """

        if out_up is None:
            out_up = np.empty(u.shape, dtype=np.int64)
        if out_down is None:
            out_down = np.empty(u.shape, dtype=np.int64)

        out_up[:] = self.node_south[:]
        out_down[:] = self.node_north[:]
        negative_u_index = np.where(u < 0)[0]
        out_up[negative_u_index] = self.node_north[negative_u_index]
        out_down[negative_u_index] = self.node_south[negative_u_index]

        return out_up, out_down

    def find_horizontal_up_down_links(self, u, out_up=None, out_down=None):
        """Find indeces of nodes that locate
           at horizontally upcurrent and downcurrent directions
        """
        if out_up is None:
            out_up = np.zeros(u.shape, dtype=np.int64)
        if out_down is None:
            out_down = np.zeros(u.shape, dtype=np.int64)

        out_up[:] = self.link_west[:]
        out_down[:] = self.link_east[:]
        negative_u_index = np.where(u < 0)[0]
        out_up[negative_u_index] = self.link_east[negative_u_index]
        out_down[negative_u_index] = self.link_west[negative_u_index]
        return out_up, out_down

    def find_vertical_up_down_links(self, u, out_up=None, out_down=None):
        """Find indeces of nodes that locate
           at vertically upcurrent and downcurrent directions
        """

        if out_up is None:
            out_up = np.zeros(u.shape, dtype=np.int64)
        if out_down is None:
            out_down = np.zeros(u.shape, dtype=np.int64)

        out_up[:] = self.link_south[:]
        out_down[:] = self.link_north[:]
        negative_u_index = np.where(u < 0)[0]
        out_up[negative_u_index] = self.link_north[negative_u_index]
        out_down[negative_u_index] = self.link_south[negative_u_index]

        return out_up, out_down


if __name__ == '__main__':
    # making grid
    # size of calculation domain is 4 x 8 km with dx = 20 m
    grid = RasterModelGrid((400, 100), spacing=10.0)
    grid.add_zeros('flow__depth', at='node')
    grid.add_zeros('topographic__elevation', at='node')
    grid.add_zeros('flow__horizontal_velocity', at='link')
    grid.add_zeros('flow__vertical_velocity', at='link')
    grid.add_zeros('flow__sediment_concentration', at='node')
    grid.add_zeros('bed__thickness', at='node')

    # making topography
    # set the slope
    slope = 0.1
    slope_basin_break = 1000
    grid.at_node['topographic__elevation'] = (
        grid.node_y - slope_basin_break) * slope

    # set canyon
    canyon_center = 500
    canyon_half_width = 400
    canyon_depth = 50
    canyon = ((grid.node_x >= canyon_center - canyon_half_width) &
              (grid.node_x <= canyon_center + canyon_half_width))
    grid.at_node['topographic__elevation'][canyon] -= canyon_depth - np.abs(
        (grid.node_x[canyon] -
         canyon_center)) * canyon_depth / canyon_half_width

    # set basin
    basin_region = grid.at_node['topographic__elevation'] < 0
    grid.at_node['topographic__elevation'][basin_region] = 0
    grid.set_closed_boundaries_at_grid_edges(False, False, False, False)

    # making initial flow region
    initial_flow_concentration = 0.02
    initial_flow_thickness = 25
    initial_region_radius = 100
    initial_region_center = [500, 3500]
    initial_flow_region = (
        (grid.node_x - initial_region_center[0])**2 +
        (grid.node_y - initial_region_center[1])**2) < initial_region_radius**2
    grid.at_node['flow__depth'][initial_flow_region] = initial_flow_thickness
    grid.at_node['flow__sediment_concentration'][
        initial_flow_region] = initial_flow_concentration

    # making turbidity current object
    tc = TurbidityCurrent2D(
        grid,
        Cf=0.004,
        alpha=0.1,
        kappa=0.001,
        Ds=100 * 10**-6,
        nu_t=0.5,
    )

    # start calculation
    t = time.time()
    save_grid(grid, 'tc{:04d}.grid'.format(0), clobber=True)
    last = 100
    for i in range(1, last + 1):
        tc.run_one_step(dt=100.0)
        save_grid(grid, 'tc{:04d}.grid'.format(i), clobber=True)
        print("", end="\r")
        print("{:.1f}% finished".format(i / last * 100), end='\r')
    print('elapsed time: {} sec.'.format(time.time() - t))<|MERGE_RESOLUTION|>--- conflicted
+++ resolved
@@ -137,18 +137,14 @@
     }
 
     _var_doc = {
-        'flow__depth':
-        'The depth of flow at each node.',
+        'flow__depth': 'The depth of flow at each node.',
         'flow__horizontal_velocity':
         'Horizontal component of flow velocity at each link',
         'flow__vertical_velocity':
         'Vertical component of flow velocity at each link',
-        'flow__sediment_concentration':
-        'Sediment concentration in flow',
-        'topographic__elevation':
-        'The land surface elevation.',
-        'bed__thickness':
-        'The bed thickness',
+        'flow__sediment_concentration': 'Sediment concentration in flow',
+        'topographic__elevation': 'The land surface elevation.',
+        'bed__thickness': 'The bed thickness',
     }
 
     @use_file_name_or_kwds
@@ -233,8 +229,9 @@
                 'bed__thickness',
                 at='node',
                 units=self._var_units['bed__thickness'])
-            self.h = grid.add_zeros(
-                'flow__depth', at='node', units=self._var_units['flow__depth'])
+            self.h = grid.add_zeros('flow__depth',
+                                    at='node',
+                                    units=self._var_units['flow__depth'])
             self.u = grid.add_zeros(
                 'flow__horizontal_velocity',
                 at='link',
@@ -261,14 +258,14 @@
 
         # For gradient of parameters at nodes and links
         try:
-            self.dxidx = grid.add_zeros(
-                'flow_surface__horizontal_gradient', at='node')
-            self.dxidy = grid.add_zeros(
-                'flow_surface__vertical_gradient', at='node')
-            self.dhdx = grid.add_zeros(
-                'flow_depth__horizontal_gradient', at='node')
-            self.dhdy = grid.add_zeros(
-                'flow_depth__vertical_gradient', at='node')
+            self.dxidx = grid.add_zeros('flow_surface__horizontal_gradient',
+                                        at='node')
+            self.dxidy = grid.add_zeros('flow_surface__vertical_gradient',
+                                        at='node')
+            self.dhdx = grid.add_zeros('flow_depth__horizontal_gradient',
+                                       at='node')
+            self.dhdy = grid.add_zeros('flow_depth__vertical_gradient',
+                                       at='node')
             self.dudx = grid.add_zeros(
                 'flow_horizontal_velocity__horizontal_gradient', at='link')
             self.dudy = grid.add_zeros(
@@ -282,8 +279,8 @@
             self.dCdy = grid.add_zeros(
                 'flow_sediment_concentration__vertical_gradient', at='node')
 
-            self.eta_grad = grid.add_zeros(
-                'topographic_elevation__gradient', at='link')
+            self.eta_grad = grid.add_zeros('topographic_elevation__gradient',
+                                           at='link')
 
         except FieldError:
             self.dxidx = grid.at_node['flow_surface__horizontal_gradient']
@@ -352,21 +349,21 @@
         self.dCdy_temp = np.zeros(grid.number_of_nodes)
         self.eta_temp = self.eta.copy()
 
-        self.horizontal_up_nodes = np.zeros(
-            grid.number_of_nodes, dtype=np.int64)
+        self.horizontal_up_nodes = np.zeros(grid.number_of_nodes,
+                                            dtype=np.int64)
         self.vertical_up_nodes = np.zeros(grid.number_of_nodes, dtype=np.int64)
-        self.horizontal_down_nodes = np.zeros(
-            grid.number_of_nodes, dtype=np.int64)
-        self.vertical_down_nodes = np.zeros(
-            grid.number_of_nodes, dtype=np.int64)
-
-        self.horizontal_up_links = np.zeros(
-            grid.number_of_links, dtype=np.int64)
+        self.horizontal_down_nodes = np.zeros(grid.number_of_nodes,
+                                              dtype=np.int64)
+        self.vertical_down_nodes = np.zeros(grid.number_of_nodes,
+                                            dtype=np.int64)
+
+        self.horizontal_up_links = np.zeros(grid.number_of_links,
+                                            dtype=np.int64)
         self.vertical_up_links = np.zeros(grid.number_of_links, dtype=np.int64)
-        self.horizontal_down_links = np.zeros(
-            grid.number_of_links, dtype=np.int64)
-        self.vertical_down_links = np.zeros(
-            grid.number_of_links, dtype=np.int64)
+        self.horizontal_down_links = np.zeros(grid.number_of_links,
+                                              dtype=np.int64)
+        self.vertical_down_links = np.zeros(grid.number_of_links,
+                                            dtype=np.int64)
 
         # Calculate subordinate parameters
         self.ws = self.get_ws()
@@ -521,20 +518,6 @@
                 dt_local = dt - local_elapsed_time
             self.dt_local = dt_local
 
-<<<<<<< HEAD
-            # # find wet nodes and links
-            # wet_nodes, partial_wet_nodes = self.find_wet_grids(
-            #     self.h, self.core_nodes, self.horizontal_up_nodes,
-            #     self.vertical_up_nodes)
-            # wet_horizontal_links, partial_wet_horizontal_links \
-            #     = self.find_wet_grids(
-            #     self.h_link, self.horizontal_active_links,
-            #     self.horizontal_up_links, self.vertical_up_links)
-            # wet_vertical_links, partial_wet_vertical_links \
-            #     = self.find_wet_grids(
-            #     self.h_link, self.vertical_active_links,
-            #     self.horizontal_up_links, self.vertical_up_links)
-=======
             # find wet nodes and links
             wet_nodes, partial_wet_nodes = self.find_wet_grids(
                 self.h, self.core_nodes, self.node_north, self.node_south,
@@ -553,39 +536,24 @@
                     self.link_south,
                     self.link_east,
                     self.link_west)
->>>>>>> 77776158
 
             # calculation of advecton terms in continuum (h) and
             # momentum (u and v) equations by CIP method
-            self.cip_2d_M_advection(
-                self.h,
-                self.dhdx,
-                self.dhdy,
-                self.u_node,
-                self.v_node,
-<<<<<<< HEAD
-                self.core_nodes,
-                # wet_nodes,
-                self.horizontal_up_nodes[self.core_nodes],
-                self.horizontal_down_nodes[self.core_nodes],
-                self.vertical_up_nodes[self.core_nodes],
-                self.vertical_down_nodes[self.core_nodes],
-                # self.horizontal_up_nodes[wet_nodes],
-                # self.horizontal_down_nodes[wet_nodes],
-                # self.vertical_up_nodes[wet_nodes],
-                # self.vertical_down_nodes[wet_nodes],
-=======
-                wet_nodes,
-                self.horizontal_up_nodes[wet_nodes],
-                self.horizontal_down_nodes[wet_nodes],
-                self.vertical_up_nodes[wet_nodes],
-                self.vertical_down_nodes[wet_nodes],
->>>>>>> 77776158
-                dx,
-                self.dt_local,
-                out_f=self.h_temp,
-                out_dfdx=self.dhdx_temp,
-                out_dfdy=self.dhdy_temp)
+            self.cip_2d_M_advection(self.h,
+                                    self.dhdx,
+                                    self.dhdy,
+                                    self.u_node,
+                                    self.v_node,
+                                    wet_nodes,
+                                    self.horizontal_up_nodes[wet_nodes],
+                                    self.horizontal_down_nodes[wet_nodes],
+                                    self.vertical_up_nodes[wet_nodes],
+                                    self.vertical_down_nodes[wet_nodes],
+                                    dx,
+                                    self.dt_local,
+                                    out_f=self.h_temp,
+                                    out_dfdx=self.dhdx_temp,
+                                    out_dfdy=self.dhdy_temp)
 
             self.cip_2d_M_advection(
                 self.u,
@@ -593,24 +561,11 @@
                 self.dudy,
                 self.u,
                 self.v,
-<<<<<<< HEAD
-                self.horizontal_active_links,
-                # wet_horizontal_links,
-                self.horizontal_up_links[self.horizontal_active_links],
-                self.horizontal_down_links[self.horizontal_active_links],
-                self.vertical_up_links[self.horizontal_active_links],
-                self.vertical_down_links[self.horizontal_active_links],
-                # self.horizontal_up_links[wet_horizontal_links],
-                # self.horizontal_down_links[wet_horizontal_links],
-                # self.vertical_up_links[wet_horizontal_links],
-                # self.vertical_down_links[wet_horizontal_links],
-=======
                 wet_horizontal_links,
                 self.horizontal_up_links[wet_horizontal_links],
                 self.horizontal_down_links[wet_horizontal_links],
                 self.vertical_up_links[wet_horizontal_links],
                 self.vertical_down_links[wet_horizontal_links],
->>>>>>> 77776158
                 dx,
                 self.dt_local,
                 out_f=self.u_temp,
@@ -623,82 +578,53 @@
                 self.dvdy,
                 self.u,
                 self.v,
-<<<<<<< HEAD
-                self.vertical_active_links,
-                # wet_vertical_links,
-                self.horizontal_up_links[self.vertical_active_links],
-                self.horizontal_down_links[self.vertical_active_links],
-                self.vertical_up_links[self.vertical_active_links],
-                self.vertical_down_links[self.vertical_active_links],
-                # self.horizontal_up_links[wet_vertical_links],
-                # self.horizontal_down_links[wet_vertical_links],
-                # self.vertical_up_links[wet_vertical_links],
-                # self.vertical_down_links[wet_vertical_links],
-=======
                 wet_vertical_links,
                 self.horizontal_up_links[wet_vertical_links],
                 self.horizontal_down_links[wet_vertical_links],
                 self.vertical_up_links[wet_vertical_links],
                 self.vertical_down_links[wet_vertical_links],
->>>>>>> 77776158
                 dx,
                 self.dt_local,
                 out_f=self.v_temp,
                 out_dfdx=self.dvdx_temp,
                 out_dfdy=self.dvdy_temp)
 
-            self.cip_2d_M_advection(
-                self.C,
-                self.dCdx,
-                self.dCdy,
-                self.u_node,
-                self.v_node,
-<<<<<<< HEAD
-                self.core_nodes,
-                # wet_nodes,
-                self.horizontal_up_nodes[self.core_nodes],
-                self.horizontal_down_nodes[self.core_nodes],
-                self.vertical_up_nodes[self.core_nodes],
-                self.vertical_down_nodes[self.core_nodes],
-                # self.horizontal_up_nodes[wet_nodes],
-                # self.horizontal_down_nodes[wet_nodes],
-                # self.vertical_up_nodes[wet_nodes],
-                # self.vertical_down_nodes[wet_nodes],
-=======
-                wet_nodes,
-                self.horizontal_up_nodes[wet_nodes],
-                self.horizontal_down_nodes[wet_nodes],
-                self.vertical_up_nodes[wet_nodes],
-                self.vertical_down_nodes[wet_nodes],
->>>>>>> 77776158
-                dx,
-                self.dt_local,
-                out_f=self.C_temp,
-                out_dfdx=self.dCdx_temp,
-                out_dfdy=self.dCdy_temp)
+            self.cip_2d_M_advection(self.C,
+                                    self.dCdx,
+                                    self.dCdy,
+                                    self.u_node,
+                                    self.v_node,
+                                    wet_nodes,
+                                    self.horizontal_up_nodes[wet_nodes],
+                                    self.horizontal_down_nodes[wet_nodes],
+                                    self.vertical_up_nodes[wet_nodes],
+                                    self.vertical_down_nodes[wet_nodes],
+                                    dx,
+                                    self.dt_local,
+                                    out_f=self.C_temp,
+                                    out_dfdx=self.dCdx_temp,
+                                    out_dfdy=self.dCdy_temp)
 
             # applying slipping condition to velocities at partial wet links
             self.update_values()
             self.map_values(self.h, self.u, self.v, self.C, self.eta,
                             self.h_link, self.u_node, self.v_node, self.C_link)
-            self.slip_condition_at_head(
-                self.u_node,
-                self.h,
-                partial_wet_nodes,
-                self.node_north[partial_wet_nodes],
-                self.node_south[partial_wet_nodes],
-                self.node_east[partial_wet_nodes],
-                self.node_west[partial_wet_nodes],
-                out=self.u_node_temp)
-            self.slip_condition_at_head(
-                self.v_node,
-                self.h,
-                partial_wet_nodes,
-                self.node_north[partial_wet_nodes],
-                self.node_south[partial_wet_nodes],
-                self.node_east[partial_wet_nodes],
-                self.node_west[partial_wet_nodes],
-                out=self.v_node_temp)
+            self.slip_condition_at_head(self.u_node,
+                                        self.h,
+                                        partial_wet_nodes,
+                                        self.node_north[partial_wet_nodes],
+                                        self.node_south[partial_wet_nodes],
+                                        self.node_east[partial_wet_nodes],
+                                        self.node_west[partial_wet_nodes],
+                                        out=self.u_node_temp)
+            self.slip_condition_at_head(self.v_node,
+                                        self.h,
+                                        partial_wet_nodes,
+                                        self.node_north[partial_wet_nodes],
+                                        self.node_south[partial_wet_nodes],
+                                        self.node_east[partial_wet_nodes],
+                                        self.node_west[partial_wet_nodes],
+                                        out=self.v_node_temp)
 
             self.update_up_down_links_and_nodes()
 
@@ -706,21 +632,6 @@
                 self.h,
                 self.dhdx,
                 self.dhdy,
-<<<<<<< HEAD
-                self.G_h,
-                self.u_node,
-                self.v_node,
-                self.core_nodes,
-                # wet_nodes,
-                # self.horizontal_up_nodes[wet_nodes],
-                # self.horizontal_down_nodes[wet_nodes],
-                # self.vertical_up_nodes[wet_nodes],
-                # self.vertical_down_nodes[wet_nodes],
-                self.horizontal_up_nodes[self.core_nodes],
-                self.horizontal_down_nodes[self.core_nodes],
-                self.vertical_up_nodes[self.core_nodes],
-                self.vertical_down_nodes[self.core_nodes],
-=======
                 self.u_node_temp,
                 self.v_node_temp,
                 partial_wet_nodes,
@@ -728,78 +639,12 @@
                 self.horizontal_down_nodes[partial_wet_nodes],
                 self.vertical_up_nodes[partial_wet_nodes],
                 self.vertical_down_nodes[partial_wet_nodes],
->>>>>>> 77776158
                 dx,
                 self.dt_local,
                 out_f=self.h_temp,
                 out_dfdx=self.dhdx_temp,
                 out_dfdy=self.dhdy_temp)
 
-<<<<<<< HEAD
-            self.cip_2d_nonadvection(
-                self.u,
-                self.dudx,
-                self.dudy,
-                self.G_u,
-                self.u,
-                self.v,
-                self.horizontal_active_links,
-                # wet_horizontal_links,
-                # self.horizontal_up_links[wet_horizontal_links],
-                # self.horizontal_down_links[wet_horizontal_links],
-                # self.vertical_up_links[wet_horizontal_links],
-                # self.vertical_down_links[wet_horizontal_links],
-                self.horizontal_up_links[self.horizontal_active_links],
-                self.horizontal_down_links[self.horizontal_active_links],
-                self.vertical_up_links[self.horizontal_active_links],
-                self.vertical_down_links[self.horizontal_active_links],
-                dx,
-                self.dt_local,
-                out_f=self.u_temp,
-                out_dfdx=self.dudx_temp,
-                out_dfdy=self.dudy_temp)
-
-            self.cip_2d_nonadvection(
-                self.v,
-                self.dvdx,
-                self.dvdy,
-                self.G_v,
-                self.u,
-                self.v,
-                self.vertical_active_links,
-                # wet_vertical_links,
-                # self.horizontal_up_links[wet_vertical_links],
-                # self.horizontal_down_links[wet_vertical_links],
-                # self.vertical_up_links[wet_vertical_links],
-                # self.vertical_down_links[wet_vertical_links],
-                self.horizontal_up_links[self.vertical_active_links],
-                self.horizontal_down_links[self.vertical_active_links],
-                self.vertical_up_links[self.vertical_active_links],
-                self.vertical_down_links[self.vertical_active_links],
-                dx,
-                self.dt_local,
-                out_f=self.v_temp,
-                out_dfdx=self.dvdx_temp,
-                out_dfdy=self.dvdy_temp)
-
-            self.cip_2d_nonadvection(
-                self.C,
-                self.dCdx,
-                self.dCdy,
-                self.G_C,
-                self.u_node,
-                self.v_node,
-                self.core_nodes,
-                # wet_nodes,
-                # self.horizontal_up_nodes[wet_nodes],
-                # self.horizontal_down_nodes[wet_nodes],
-                # self.vertical_up_nodes[wet_nodes],
-                # self.vertical_down_nodes[wet_nodes],
-                self.horizontal_up_nodes[self.core_nodes],
-                self.horizontal_down_nodes[self.core_nodes],
-                self.vertical_up_nodes[self.core_nodes],
-                self.vertical_down_nodes[self.core_nodes],
-=======
             self.cip_2d_M_advection(
                 self.C,
                 self.dCdx,
@@ -811,7 +656,6 @@
                 self.horizontal_down_nodes[partial_wet_nodes],
                 self.vertical_up_nodes[partial_wet_nodes],
                 self.vertical_down_nodes[partial_wet_nodes],
->>>>>>> 77776158
                 dx,
                 self.dt_local,
                 out_f=self.C_temp,
@@ -826,20 +670,19 @@
             self.update_up_down_links_and_nodes()
 
             # Calculate diffusion term of momentum
-            self.cip_2d_diffusion(
-                self.u,
-                self.v,
-                self.nu_t,
-                self.horizontal_active_links,
-                self.vertical_active_links,
-                self.link_north,
-                self.link_south,
-                self.link_east,
-                self.link_west,
-                dx,
-                self.dt_local,
-                out_u=self.u_temp,
-                out_v=self.v_temp)
+            self.cip_2d_diffusion(self.u,
+                                  self.v,
+                                  self.nu_t,
+                                  self.horizontal_active_links,
+                                  self.vertical_active_links,
+                                  self.link_north,
+                                  self.link_south,
+                                  self.link_east,
+                                  self.link_west,
+                                  dx,
+                                  self.dt_local,
+                                  out_u=self.u_temp,
+                                  out_v=self.v_temp)
 
             # update values
             self.update_values()
@@ -865,23 +708,22 @@
                     self.v_node_temp, self.C_link_temp, wet_nodes,
                     wet_horizontal_links, wet_vertical_links)
 
-                self.cip_2d_nonadvection(
-                    self.h,
-                    self.dhdx,
-                    self.dhdy,
-                    self.G_h,
-                    self.u_node,
-                    self.v_node,
-                    wet_nodes,
-                    self.horizontal_up_nodes[wet_nodes],
-                    self.horizontal_down_nodes[wet_nodes],
-                    self.vertical_up_nodes[wet_nodes],
-                    self.vertical_down_nodes[wet_nodes],
-                    dx,
-                    self.dt_local,
-                    out_f=self.h_temp,
-                    out_dfdx=self.dhdx_temp,
-                    out_dfdy=self.dhdy_temp)
+                self.cip_2d_nonadvection(self.h,
+                                         self.dhdx,
+                                         self.dhdy,
+                                         self.G_h,
+                                         self.u_node,
+                                         self.v_node,
+                                         wet_nodes,
+                                         self.horizontal_up_nodes[wet_nodes],
+                                         self.horizontal_down_nodes[wet_nodes],
+                                         self.vertical_up_nodes[wet_nodes],
+                                         self.vertical_down_nodes[wet_nodes],
+                                         dx,
+                                         self.dt_local,
+                                         out_f=self.h_temp,
+                                         out_dfdx=self.dhdx_temp,
+                                         out_dfdy=self.dhdy_temp)
 
                 self.cip_2d_nonadvection(
                     self.u,
@@ -919,23 +761,22 @@
                     out_dfdx=self.dvdx_temp,
                     out_dfdy=self.dvdy_temp)
 
-                self.cip_2d_nonadvection(
-                    self.C,
-                    self.dCdx,
-                    self.dCdy,
-                    self.G_C,
-                    self.u_node,
-                    self.v_node,
-                    wet_nodes,
-                    self.horizontal_up_nodes[wet_nodes],
-                    self.horizontal_down_nodes[wet_nodes],
-                    self.vertical_up_nodes[wet_nodes],
-                    self.vertical_down_nodes[wet_nodes],
-                    dx,
-                    self.dt_local,
-                    out_f=self.C_temp,
-                    out_dfdx=self.dCdx_temp,
-                    out_dfdy=self.dCdy_temp)
+                self.cip_2d_nonadvection(self.C,
+                                         self.dCdx,
+                                         self.dCdy,
+                                         self.G_C,
+                                         self.u_node,
+                                         self.v_node,
+                                         wet_nodes,
+                                         self.horizontal_up_nodes[wet_nodes],
+                                         self.horizontal_down_nodes[wet_nodes],
+                                         self.vertical_up_nodes[wet_nodes],
+                                         self.vertical_down_nodes[wet_nodes],
+                                         dx,
+                                         self.dt_local,
+                                         out_f=self.C_temp,
+                                         out_dfdx=self.dCdx_temp,
+                                         out_dfdy=self.dCdy_temp)
 
                 # only h and C are calculated on partial wet grids
                 # calculate non-advection terms on wet grids
@@ -991,8 +832,8 @@
                                          v_prev[wet_vertical_links])**2)) / (
                                              wet_horizontal_links.shape[0] +
                                              wet_vertical_links[0])
-                max_vel = (np.max(self.u[wet_horizontal_links]**2) + np.max(
-                    self.v[wet_vertical_links]**2))
+                max_vel = (np.max(self.u[wet_horizontal_links]**2) +
+                           np.max(self.v[wet_vertical_links]**2))
                 if max_vel > 0:
                     converge /= max_vel
                 u_prev = self.u_temp.copy()
@@ -1003,23 +844,15 @@
             self.update_values()
 
             # apply the shock dissipation scheme
-            self.shock_dissipation(
-<<<<<<< HEAD
-                self.C_temp,
-                self.h_temp,
-                self.core_nodes,
-                # wet_nodes,
-=======
-                self.C,
-                self.h,
-                wet_nodes,
->>>>>>> 77776158
-                self.node_north,
-                self.node_south,
-                self.node_east,
-                self.node_west,
-                self.dt_local,
-                out=self.C_temp)
+            self.shock_dissipation(self.C,
+                                   self.h,
+                                   wet_nodes,
+                                   self.node_north,
+                                   self.node_south,
+                                   self.node_east,
+                                   self.node_west,
+                                   self.dt_local,
+                                   out=self.C_temp)
 
             # self.shock_dissipation(
             #     self.u,
@@ -1043,23 +876,15 @@
             #     self.dt_local,
             #     out=self.v_temp)
 
-            self.shock_dissipation(
-<<<<<<< HEAD
-                self.h_temp,
-                self.h_temp,
-                self.core_nodes,
-                # wet_nodes,
-=======
-                self.h,
-                self.h,
-                wet_nodes,
->>>>>>> 77776158
-                self.node_north,
-                self.node_south,
-                self.node_east,
-                self.node_west,
-                self.dt_local,
-                out=self.h_temp)
+            self.shock_dissipation(self.h,
+                                   self.h,
+                                   wet_nodes,
+                                   self.node_north,
+                                   self.node_south,
+                                   self.node_east,
+                                   self.node_west,
+                                   self.dt_local,
+                                   out=self.h_temp)
 
             # Reset our field values with the newest flow depth and
             # discharge.
@@ -1128,12 +953,13 @@
             out = np.zeros(U.shape)
 
         wettest = np.empty(partial_wet.shape, dtype=('int64'))
-        wettest_at_north = np.where((h[north] > h[south]) & (
-            h[north] > h[east]) & (h[north] > h[west]))
-        wettest_at_east = np.where((h[east] > h[south]) &
-                                   (h[east] > h[north]) & (h[east] > h[west]))
-        wettest_at_west = np.where((h[west] > h[north]) & (h[west] > h[east]) &
-                                   (h[west] > h[south]))
+        wettest_at_north = np.where((h[north] > h[south])
+                                    & (h[north] > h[east])
+                                    & (h[north] > h[west]))
+        wettest_at_east = np.where((h[east] > h[south]) & (h[east] > h[north])
+                                   & (h[east] > h[west]))
+        wettest_at_west = np.where((h[west] > h[north]) & (h[west] > h[east])
+                                   & (h[west] > h[south]))
         wettest[:] = south[:]
         wettest[wettest_at_north] = north[wettest_at_north]
         wettest[wettest_at_east] = east[wettest_at_east]
@@ -1176,25 +1002,21 @@
         """update location of upcurrent and downcurrent
            nodes and links
         """
-        self.find_horizontal_up_down_nodes(
-            self.u_node,
-            out_up=self.horizontal_up_nodes,
-            out_down=self.horizontal_down_nodes)
-
-        self.find_vertical_up_down_nodes(
-            self.v_node,
-            out_up=self.vertical_up_nodes,
-            out_down=self.vertical_down_nodes)
-
-        self.find_horizontal_up_down_links(
-            self.u,
-            out_up=self.horizontal_up_links,
-            out_down=self.horizontal_down_links)
-
-        self.find_vertical_up_down_links(
-            self.v,
-            out_up=self.vertical_up_links,
-            out_down=self.vertical_down_links)
+        self.find_horizontal_up_down_nodes(self.u_node,
+                                           out_up=self.horizontal_up_nodes,
+                                           out_down=self.horizontal_down_nodes)
+
+        self.find_vertical_up_down_nodes(self.v_node,
+                                         out_up=self.vertical_up_nodes,
+                                         out_down=self.vertical_down_nodes)
+
+        self.find_horizontal_up_down_links(self.u,
+                                           out_up=self.horizontal_up_links,
+                                           out_down=self.horizontal_down_links)
+
+        self.find_vertical_up_down_links(self.v,
+                                         out_up=self.vertical_up_links,
+                                         out_down=self.vertical_down_links)
 
     def find_wet_grids(
             self,
@@ -1295,14 +1117,14 @@
         out_u[h_active] = u[h_active]
         +nu_t * dt * (
             (u[east][h_active] - 2 * u[h_active] + u[west][h_active]) +
-            (u[north][h_active] - 2 * u[h_active] + u[south][h_active])
-        ) / dx**2
+            (u[north][h_active] - 2 * u[h_active] +
+             u[south][h_active])) / dx**2
 
         out_v[v_active] = v[v_active]
         +nu_t * dt * (
             (v[east][v_active] - 2 * v[v_active] + v[west][v_active]) +
-            (v[north][v_active] - 2 * v[v_active] + v[south][v_active])
-        ) / dx**2
+            (v[north][v_active] - 2 * v[v_active] +
+             v[south][v_active])) / dx**2
 
         return out_u, out_v
 
@@ -1540,8 +1362,8 @@
                 link_vert] * v * np.sqrt(u_on_vert**2 +
                                          v**2) / h_link[link_vert]
 
-        sedimentation_rate = ws * (
-            r0[core_nodes] * C[core_nodes] - es[core_nodes])
+        sedimentation_rate = ws * (r0[core_nodes] * C[core_nodes] -
+                                   es[core_nodes])
 
         self.G_C[core_nodes] = (
             -sedimentation_rate - ew_node[core_nodes] * C[core_nodes] *
@@ -1768,8 +1590,8 @@
     # set the slope
     slope = 0.1
     slope_basin_break = 1000
-    grid.at_node['topographic__elevation'] = (
-        grid.node_y - slope_basin_break) * slope
+    grid.at_node['topographic__elevation'] = (grid.node_y -
+                                              slope_basin_break) * slope
 
     # set canyon
     canyon_center = 500
